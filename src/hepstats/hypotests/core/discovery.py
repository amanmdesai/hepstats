from __future__ import annotations

from scipy.stats import norm

from .basetest import BaseTest
from ..calculators.basecalculator import BaseCalculator
from ..parameters import POI


class Discovery(BaseTest):
    """Class for discovery test."""

    def __init__(self, calculator: BaseCalculator, poinull: POI):
        """
        Args:
            calculator: calculator to use for computing the pvalues.
            poinull: parameter of interest for the null hypothesis.

        Example with **zfit**:
            >>> import zfit
            >>> from zfit.loss import ExtendedUnbinnedNLL
            >>> from zfit.minimize import Minuit
            >>>
            >>> bounds = (0.1, 3.0)
            >>> zfit.Space('x', limits=bounds)
            >>>
            >>> bkg = np.random.exponential(0.5, 300)
            >>> peak = np.random.normal(1.2, 0.1, 25)
            >>> data = np.concatenate((bkg, peak))
            >>> data = data[(data > bounds[0]) & (data < bounds[1])]
            >>> N = data.size
            >>> data = zfit.data.Data.from_numpy(obs=obs, array=data)
            >>>
            >>> lambda_ = zfit.Parameter("lambda", -2.0, -4.0, -1.0)
            >>> Nsig = zfit.Parameter("Ns", 20., -20., N)
            >>> Nbkg = zfit.Parameter("Nbkg", N, 0., N*1.1)
            >>> signal = Nsig * zfit.pdf.Gauss(obs=obs, mu=1.2, sigma=0.1)
            >>> background = Nbkg * zfit.pdf.Exponential(obs=obs, lambda_=lambda_)
            >>> loss = ExtendedUnbinnedNLL(model=signal + background, data=data)
            >>>
            >>> from hepstats.hypotests.calculators import AsymptoticCalculator
            >>> from hepstats.hypotests import Discovery
            >>> from hepstats.hypotests.parameters import POI
            >>>
            >>> calculator = AsymptoticCalculator(loss, Minuit())
            >>> poinull = POI(Nsig, 0)
            >>> discovery_test = Discovery(calculator, poinull)
            >>> discovery_test.result()
            p_value for the Null hypothesis = 0.0007571045424956679
            Significance (in units of sigma) = 3.1719464825102244
        """

        super().__init__(calculator, poinull)

<<<<<<< HEAD
    def result(self, printlevel: int = 1) -> Tuple[float, float]:
        """Return the result of the discovery hypothesis test.

        The result can be (0.0, inf), which means that the numerical precision is not high enough or that the
        number of toys is not large enough. For example if all toys are rejected, the result is (0.0, inf).
=======
    def result(self, printlevel: int = 1) -> tuple[float, float]:
        """
        Returns the result of the discovery hypothesis test.
>>>>>>> 44ca0a24

        Args:
            printlevel: if > 0 print the result.

        Returns:
            Tuple of the p-value for the null hypothesis and the significance.
        """
        pnull, _ = self.calculator.pvalue(self.poinull, onesideddiscovery=True)
        pnull = pnull[0]

        significance = norm.ppf(1.0 - pnull)

        if printlevel > 0:
            print(f"\np_value for the Null hypothesis = {pnull}")
            print(f"Significance (in units of sigma) = {significance}")

        return pnull, significance<|MERGE_RESOLUTION|>--- conflicted
+++ resolved
@@ -52,17 +52,11 @@
 
         super().__init__(calculator, poinull)
 
-<<<<<<< HEAD
-    def result(self, printlevel: int = 1) -> Tuple[float, float]:
+    def result(self, printlevel: int = 1) -> tuple[float, float]:
         """Return the result of the discovery hypothesis test.
 
         The result can be (0.0, inf), which means that the numerical precision is not high enough or that the
         number of toys is not large enough. For example if all toys are rejected, the result is (0.0, inf).
-=======
-    def result(self, printlevel: int = 1) -> tuple[float, float]:
-        """
-        Returns the result of the discovery hypothesis test.
->>>>>>> 44ca0a24
 
         Args:
             printlevel: if > 0 print the result.
