{
 "cells": [
  {
   "cell_type": "markdown",
   "metadata": {
    "pycharm": {
     "name": "#%% md\n"
    }
   },
   "source": [
    "# Example of confidence interval computation"
   ]
  },
  {
   "cell_type": "code",
   "execution_count": null,
<<<<<<< HEAD
   "metadata": {
    "pycharm": {
     "name": "#%%\n"
    }
   },
=======
   "metadata": {},
>>>>>>> 44ca0a24
   "outputs": [],
   "source": [
    "import matplotlib.pyplot as plt\n",
    "import numpy as np\n",
    "import zfit\n",
    "from utils import one_minus_cl_plot, plotfitresult, pltdist\n",
    "from zfit.loss import ExtendedUnbinnedNLL\n",
    "from zfit.minimize import Minuit\n",
    "\n",
    "from hepstats.hypotests import ConfidenceInterval\n",
    "from hepstats.hypotests.calculators import FrequentistCalculator\n",
    "from hepstats.hypotests.parameters import POIarray"
   ]
  },
  {
   "cell_type": "markdown",
   "metadata": {
    "pycharm": {
     "name": "#%% md\n"
    }
   },
   "source": [
    "### Fit of a Gaussian signal over an exponential background:"
   ]
  },
  {
   "cell_type": "code",
   "execution_count": null,
<<<<<<< HEAD
   "metadata": {
    "pycharm": {
     "name": "#%%\n"
    }
   },
=======
   "metadata": {},
>>>>>>> 44ca0a24
   "outputs": [],
   "source": [
    "bounds = (0.1, 3.0)\n",
    "\n",
    "# Data and signal\n",
    "\n",
    "np.random.seed(0)\n",
    "tau = -2.0\n",
    "beta = -1/tau\n",
    "data = np.random.exponential(beta, 300)\n",
    "peak = np.random.normal(1.2, 0.1, 80)\n",
    "data = np.concatenate((data,peak))\n",
    "data = data[(data > bounds[0]) & (data < bounds[1])]\n",
    "\n",
    "plt.hist(data, bins=100, histtype='step');"
   ]
  },
  {
   "cell_type": "code",
   "execution_count": null,
<<<<<<< HEAD
   "metadata": {
    "pycharm": {
     "name": "#%%\n"
    }
   },
=======
   "metadata": {},
>>>>>>> 44ca0a24
   "outputs": [],
   "source": [
    "obs = zfit.Space('x', limits=bounds)"
   ]
  },
  {
   "cell_type": "code",
   "execution_count": null,
<<<<<<< HEAD
   "metadata": {
    "pycharm": {
     "name": "#%%\n"
    }
   },
=======
   "metadata": {},
>>>>>>> 44ca0a24
   "outputs": [],
   "source": [
    "mean = zfit.Parameter(\"mean\", 1.2, 0.5, 2.0)\n",
    "sigma = zfit.Parameter(\"sigma\", 0.1, 0.02, 0.2)\n",
    "lambda_ = zfit.Parameter(\"lambda\",-2.0, -4.0, -1.0)\n",
    "Nsig = zfit.Parameter(\"Nsig\", 20., -20., len(data))\n",
    "Nbkg = zfit.Parameter(\"Nbkg\", len(data), 0., len(data)*1.1)"
   ]
  },
  {
   "cell_type": "code",
   "execution_count": null,
<<<<<<< HEAD
   "metadata": {
    "pycharm": {
     "name": "#%%\n"
    }
   },
=======
   "metadata": {},
>>>>>>> 44ca0a24
   "outputs": [],
   "source": [
    "signal = zfit.pdf.Gauss(obs=obs, mu=mean, sigma=sigma).create_extended(Nsig)\n",
    "background = zfit.pdf.Exponential(obs=obs, lambda_=lambda_).create_extended(Nbkg)\n",
    "tot_model = zfit.pdf.SumPDF([signal, background])"
   ]
  },
  {
   "cell_type": "code",
   "execution_count": null,
<<<<<<< HEAD
   "metadata": {
    "pycharm": {
     "name": "#%%\n"
    }
   },
=======
   "metadata": {},
>>>>>>> 44ca0a24
   "outputs": [],
   "source": [
    "# Create the negative log likelihood\n",
    "data_ = zfit.data.Data.from_numpy(obs=obs, array=data)\n",
    "nll = ExtendedUnbinnedNLL(model=tot_model, data=data_) "
   ]
  },
  {
   "cell_type": "code",
   "execution_count": null,
<<<<<<< HEAD
   "metadata": {
    "pycharm": {
     "name": "#%%\n"
    }
   },
=======
   "metadata": {},
>>>>>>> 44ca0a24
   "outputs": [],
   "source": [
    "# Instantiate a minuit minimizer\n",
    "minimizer = Minuit()"
   ]
  },
  {
   "cell_type": "code",
   "execution_count": null,
<<<<<<< HEAD
   "metadata": {
    "pycharm": {
     "name": "#%%\n"
    }
   },
=======
   "metadata": {},
>>>>>>> 44ca0a24
   "outputs": [],
   "source": [
    "# minimisation of the loss function\n",
    "minimum = minimizer.minimize(loss=nll)\n",
    "print(minimum)"
   ]
  },
  {
   "cell_type": "code",
   "execution_count": null,
<<<<<<< HEAD
   "metadata": {
    "pycharm": {
     "name": "#%%\n"
    }
   },
=======
   "metadata": {},
>>>>>>> 44ca0a24
   "outputs": [],
   "source": [
    "nbins = 80\n",
    "pltdist(data, nbins, bounds)\n",
    "plotfitresult(tot_model, bounds, nbins)\n",
    "plt.xlabel(\"m [GeV/c$^2$]\")\n",
    "plt.ylabel(\"number of events\")"
   ]
  },
  {
   "cell_type": "markdown",
   "metadata": {
    "pycharm": {
     "name": "#%% md\n"
    }
   },
   "source": [
    "### Confidence interval\n",
    "\n",
    "We want to compute the confidence interval of the mean of the Gaussian at 68% confidence level."
   ]
  },
  {
   "cell_type": "code",
   "execution_count": null,
<<<<<<< HEAD
   "metadata": {
    "pycharm": {
     "name": "#%%\n"
    }
   },
=======
   "metadata": {},
>>>>>>> 44ca0a24
   "outputs": [],
   "source": [
    "# instantation of the calculator\n",
    "#calculator = FrequentistCalculator(nll, minimizer, ntoysnull=100)\n",
    "calculator = FrequentistCalculator.from_yaml(\"toys/ci_freq_zfit_toys.yml\", nll, minimizer, ntoysnull=2000)\n",
    "calculator.bestfit = minimum #optionnal"
   ]
  },
  {
   "cell_type": "code",
   "execution_count": null,
<<<<<<< HEAD
   "metadata": {
    "pycharm": {
     "name": "#%%\n"
    }
   },
=======
   "metadata": {},
>>>>>>> 44ca0a24
   "outputs": [],
   "source": [
    "# parameter of interest of the null hypothesis\n",
    "poinull = POIarray(mean, np.linspace(1.15, 1.26, 50))"
   ]
  },
  {
   "cell_type": "code",
   "execution_count": null,
<<<<<<< HEAD
   "metadata": {
    "pycharm": {
     "name": "#%%\n"
    }
   },
=======
   "metadata": {},
>>>>>>> 44ca0a24
   "outputs": [],
   "source": [
    "# instantation of the discovery test\n",
    "ci = ConfidenceInterval(calculator, poinull)"
   ]
  },
  {
   "cell_type": "code",
   "execution_count": null,
<<<<<<< HEAD
   "metadata": {
    "pycharm": {
     "name": "#%%\n"
    }
   },
=======
   "metadata": {},
>>>>>>> 44ca0a24
   "outputs": [],
   "source": [
    "ci.interval();"
   ]
  },
  {
   "cell_type": "code",
   "execution_count": null,
<<<<<<< HEAD
   "metadata": {
    "pycharm": {
     "name": "#%%\n"
    }
   },
=======
   "metadata": {},
>>>>>>> 44ca0a24
   "outputs": [],
   "source": [
    "f = plt.figure(figsize=(9, 8))\n",
    "one_minus_cl_plot(poinull.values, ci.pvalues())\n",
    "plt.xlabel(\"mean\")"
   ]
  },
  {
   "cell_type": "code",
   "execution_count": null,
<<<<<<< HEAD
   "metadata": {
    "pycharm": {
     "name": "#%%\n"
    }
   },
=======
   "metadata": {},
>>>>>>> 44ca0a24
   "outputs": [],
   "source": [
    "calculator.to_yaml(\"toys/ci_freq_zfit_toys.yml\")"
   ]
  },
  {
   "cell_type": "code",
   "execution_count": null,
   "metadata": {
    "pycharm": {
     "name": "#%%\n"
    }
   },
   "outputs": [],
   "source": []
  },
  {
   "cell_type": "code",
   "execution_count": null,
   "metadata": {
    "pycharm": {
     "name": "#%%\n"
    }
   },
   "outputs": [],
   "source": []
  }
 ],
 "metadata": {
  "kernelspec": {
   "display_name": "Python 3",
   "language": "python",
   "name": "python3"
  },
  "language_info": {
   "codemirror_mode": {
    "name": "ipython",
    "version": 3
   },
   "file_extension": ".py",
   "mimetype": "text/x-python",
   "name": "python",
   "nbconvert_exporter": "python",
   "pygments_lexer": "ipython3",
   "version": "3.7.7"
  }
 },
 "nbformat": 4,
 "nbformat_minor": 4
}<|MERGE_RESOLUTION|>--- conflicted
+++ resolved
@@ -14,15 +14,11 @@
   {
    "cell_type": "code",
    "execution_count": null,
-<<<<<<< HEAD
-   "metadata": {
-    "pycharm": {
-     "name": "#%%\n"
-    }
-   },
-=======
-   "metadata": {},
->>>>>>> 44ca0a24
+   "metadata": {
+    "pycharm": {
+     "name": "#%%\n"
+    }
+   },
    "outputs": [],
    "source": [
     "import matplotlib.pyplot as plt\n",
@@ -51,15 +47,11 @@
   {
    "cell_type": "code",
    "execution_count": null,
-<<<<<<< HEAD
-   "metadata": {
-    "pycharm": {
-     "name": "#%%\n"
-    }
-   },
-=======
-   "metadata": {},
->>>>>>> 44ca0a24
+   "metadata": {
+    "pycharm": {
+     "name": "#%%\n"
+    }
+   },
    "outputs": [],
    "source": [
     "bounds = (0.1, 3.0)\n",
@@ -80,15 +72,11 @@
   {
    "cell_type": "code",
    "execution_count": null,
-<<<<<<< HEAD
-   "metadata": {
-    "pycharm": {
-     "name": "#%%\n"
-    }
-   },
-=======
-   "metadata": {},
->>>>>>> 44ca0a24
+   "metadata": {
+    "pycharm": {
+     "name": "#%%\n"
+    }
+   },
    "outputs": [],
    "source": [
     "obs = zfit.Space('x', limits=bounds)"
@@ -97,15 +85,11 @@
   {
    "cell_type": "code",
    "execution_count": null,
-<<<<<<< HEAD
-   "metadata": {
-    "pycharm": {
-     "name": "#%%\n"
-    }
-   },
-=======
-   "metadata": {},
->>>>>>> 44ca0a24
+   "metadata": {
+    "pycharm": {
+     "name": "#%%\n"
+    }
+   },
    "outputs": [],
    "source": [
     "mean = zfit.Parameter(\"mean\", 1.2, 0.5, 2.0)\n",
@@ -118,15 +102,11 @@
   {
    "cell_type": "code",
    "execution_count": null,
-<<<<<<< HEAD
-   "metadata": {
-    "pycharm": {
-     "name": "#%%\n"
-    }
-   },
-=======
-   "metadata": {},
->>>>>>> 44ca0a24
+   "metadata": {
+    "pycharm": {
+     "name": "#%%\n"
+    }
+   },
    "outputs": [],
    "source": [
     "signal = zfit.pdf.Gauss(obs=obs, mu=mean, sigma=sigma).create_extended(Nsig)\n",
@@ -137,15 +117,11 @@
   {
    "cell_type": "code",
    "execution_count": null,
-<<<<<<< HEAD
-   "metadata": {
-    "pycharm": {
-     "name": "#%%\n"
-    }
-   },
-=======
-   "metadata": {},
->>>>>>> 44ca0a24
+   "metadata": {
+    "pycharm": {
+     "name": "#%%\n"
+    }
+   },
    "outputs": [],
    "source": [
     "# Create the negative log likelihood\n",
@@ -156,15 +132,11 @@
   {
    "cell_type": "code",
    "execution_count": null,
-<<<<<<< HEAD
-   "metadata": {
-    "pycharm": {
-     "name": "#%%\n"
-    }
-   },
-=======
-   "metadata": {},
->>>>>>> 44ca0a24
+   "metadata": {
+    "pycharm": {
+     "name": "#%%\n"
+    }
+   },
    "outputs": [],
    "source": [
     "# Instantiate a minuit minimizer\n",
@@ -174,15 +146,11 @@
   {
    "cell_type": "code",
    "execution_count": null,
-<<<<<<< HEAD
-   "metadata": {
-    "pycharm": {
-     "name": "#%%\n"
-    }
-   },
-=======
-   "metadata": {},
->>>>>>> 44ca0a24
+   "metadata": {
+    "pycharm": {
+     "name": "#%%\n"
+    }
+   },
    "outputs": [],
    "source": [
     "# minimisation of the loss function\n",
@@ -193,15 +161,11 @@
   {
    "cell_type": "code",
    "execution_count": null,
-<<<<<<< HEAD
-   "metadata": {
-    "pycharm": {
-     "name": "#%%\n"
-    }
-   },
-=======
-   "metadata": {},
->>>>>>> 44ca0a24
+   "metadata": {
+    "pycharm": {
+     "name": "#%%\n"
+    }
+   },
    "outputs": [],
    "source": [
     "nbins = 80\n",
@@ -227,15 +191,11 @@
   {
    "cell_type": "code",
    "execution_count": null,
-<<<<<<< HEAD
-   "metadata": {
-    "pycharm": {
-     "name": "#%%\n"
-    }
-   },
-=======
-   "metadata": {},
->>>>>>> 44ca0a24
+   "metadata": {
+    "pycharm": {
+     "name": "#%%\n"
+    }
+   },
    "outputs": [],
    "source": [
     "# instantation of the calculator\n",
@@ -247,15 +207,11 @@
   {
    "cell_type": "code",
    "execution_count": null,
-<<<<<<< HEAD
-   "metadata": {
-    "pycharm": {
-     "name": "#%%\n"
-    }
-   },
-=======
-   "metadata": {},
->>>>>>> 44ca0a24
+   "metadata": {
+    "pycharm": {
+     "name": "#%%\n"
+    }
+   },
    "outputs": [],
    "source": [
     "# parameter of interest of the null hypothesis\n",
@@ -265,15 +221,11 @@
   {
    "cell_type": "code",
    "execution_count": null,
-<<<<<<< HEAD
-   "metadata": {
-    "pycharm": {
-     "name": "#%%\n"
-    }
-   },
-=======
-   "metadata": {},
->>>>>>> 44ca0a24
+   "metadata": {
+    "pycharm": {
+     "name": "#%%\n"
+    }
+   },
    "outputs": [],
    "source": [
     "# instantation of the discovery test\n",
@@ -283,15 +235,11 @@
   {
    "cell_type": "code",
    "execution_count": null,
-<<<<<<< HEAD
-   "metadata": {
-    "pycharm": {
-     "name": "#%%\n"
-    }
-   },
-=======
-   "metadata": {},
->>>>>>> 44ca0a24
+   "metadata": {
+    "pycharm": {
+     "name": "#%%\n"
+    }
+   },
    "outputs": [],
    "source": [
     "ci.interval();"
@@ -300,15 +248,11 @@
   {
    "cell_type": "code",
    "execution_count": null,
-<<<<<<< HEAD
-   "metadata": {
-    "pycharm": {
-     "name": "#%%\n"
-    }
-   },
-=======
-   "metadata": {},
->>>>>>> 44ca0a24
+   "metadata": {
+    "pycharm": {
+     "name": "#%%\n"
+    }
+   },
    "outputs": [],
    "source": [
     "f = plt.figure(figsize=(9, 8))\n",
@@ -319,15 +263,11 @@
   {
    "cell_type": "code",
    "execution_count": null,
-<<<<<<< HEAD
-   "metadata": {
-    "pycharm": {
-     "name": "#%%\n"
-    }
-   },
-=======
-   "metadata": {},
->>>>>>> 44ca0a24
+   "metadata": {
+    "pycharm": {
+     "name": "#%%\n"
+    }
+   },
    "outputs": [],
    "source": [
     "calculator.to_yaml(\"toys/ci_freq_zfit_toys.yml\")"
