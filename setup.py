#!/usr/bin/env python
# Copyright (c) 2018-2019.
#
# Distributed under the 3-clause BSD license, see accompanying file LICENSE
# or https://github.com/scikit-hep/statutils for details.

from setuptools import setup
from setuptools import find_packages

install_requires = ["scipy", "numpy", "zfit"]
tests_requires = ["pytest"]

setup(
<<<<<<< HEAD
	name = 'statutils',
	author = 'Matthieu Marinangeli',
	author_email = 'matthieu.marinangeli@cern.ch',
	maintainer = 'The Scikit-HEP admins',
	maintainer_email = 'scikit-hep-admins@googlegroups.com',
	version = "0.0.0",
	description = 'statistics tools and utilities',
	long_description = open('README.md').read(),
	url = 'https://github.com/scikit-hep/statutils',
	license='BSD 3-Clause License',
	packages = find_packages(),
    test_suite="tests",
	install_requires = [],
	setup_requires = [],
	tests_require = [],
	keywords = [
		'HEP', 'statistics',
	],
	classifiers = []
=======
    name='statutils',
    author='Matthieu Marinangeli',
    author_email='matthieu.marinangeli@cern.ch',
    maintainer='The Scikit-HEP admins',
    maintainer_email='scikit-hep-admins@googlegroups.com',
    version="0.0.0",
    description='statistics tools and utilities',
    long_description=open('README.md').read(),
    url='https://github.com/scikit-hep/statutils',
    license='BSD 3-Clause License',
    packages=find_packages(),
    test_suite="tests",
    install_requires=install_requires,
    setup_requires=["pytest-runner"],
    tests_require=tests_requires,
    keywords=[
            'HEP', 'statistics',
            ],
    classifiers=[]
>>>>>>> 03c9a181
)<|MERGE_RESOLUTION|>--- conflicted
+++ resolved
@@ -11,27 +11,6 @@
 tests_requires = ["pytest"]
 
 setup(
-<<<<<<< HEAD
-	name = 'statutils',
-	author = 'Matthieu Marinangeli',
-	author_email = 'matthieu.marinangeli@cern.ch',
-	maintainer = 'The Scikit-HEP admins',
-	maintainer_email = 'scikit-hep-admins@googlegroups.com',
-	version = "0.0.0",
-	description = 'statistics tools and utilities',
-	long_description = open('README.md').read(),
-	url = 'https://github.com/scikit-hep/statutils',
-	license='BSD 3-Clause License',
-	packages = find_packages(),
-    test_suite="tests",
-	install_requires = [],
-	setup_requires = [],
-	tests_require = [],
-	keywords = [
-		'HEP', 'statistics',
-	],
-	classifiers = []
-=======
     name='statutils',
     author='Matthieu Marinangeli',
     author_email='matthieu.marinangeli@cern.ch',
@@ -51,5 +30,4 @@
             'HEP', 'statistics',
             ],
     classifiers=[]
->>>>>>> 03c9a181
 )