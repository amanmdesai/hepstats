--- conflicted
+++ resolved
@@ -1,5 +1,4 @@
 repos:
-<<<<<<< HEAD
 - repo: https://github.com/psf/black
   rev: 22.6.0
   hooks:
@@ -21,116 +20,80 @@
   - id: requirements-txt-fixer
   - id: debug-statements
   - id: end-of-file-fixer
-    exclude: ^notebooks/
-#  - id: fix-encoding-pragma
 - repo: https://github.com/mgedmin/check-manifest
   rev: "0.48"
   hooks:
   - id: check-manifest
-    args:
-      - --update
-    additional_dependencies: [setuptools-scm]
+    args: [ --update, --no-build-isolation ]
+    additional_dependencies: [ setuptools-scm ]
 - repo: https://github.com/pre-commit/mirrors-mypy
   rev: v0.971
   hooks:
   - id: mypy
     files: src
+
 - repo: https://github.com/roy-ht/pre-commit-jupyter
   rev: v1.2.1
   hooks:
     - id: jupyter-notebook-cleanup
-=======
-  - repo: https://github.com/psf/black
-    rev: 22.8.0
-    hooks:
-      - id: black
-  - repo: https://github.com/pre-commit/pre-commit-hooks
-    rev: v4.3.0
-    hooks:
-      - id: check-added-large-files
-        args: [ '--maxkb=1000' ]
-      - id: mixed-line-ending
-        exclude: ^notebooks/
-      - id: trailing-whitespace
-        exclude: ^notebooks/
-      - id: check-merge-conflict
-      - id: check-case-conflict
-      - id: check-symlinks
-      - id: check-yaml
-        exclude: ^notebooks/
-      - id: requirements-txt-fixer
-      - id: debug-statements
-      - id: end-of-file-fixer
-  - repo: https://github.com/mgedmin/check-manifest
-    rev: "0.48"
-    hooks:
-      - id: check-manifest
-        args: [ --update, --no-build-isolation ]
-        additional_dependencies: [ setuptools-scm ]
-  - repo: https://github.com/pre-commit/mirrors-mypy
-    rev: v0.971
-    hooks:
-      - id: mypy
-        files: src
 
-  - repo: https://github.com/pre-commit/pygrep-hooks
-    rev: v1.9.0
-    hooks:
-      - id: python-use-type-annotations
-      - id: python-check-mock-methods
-      - id: python-no-eval
-      - id: rst-backticks
-      - id: rst-directive-colons
+- repo: https://github.com/pre-commit/pygrep-hooks
+  rev: v1.9.0
+  hooks:
+    - id: python-use-type-annotations
+    - id: python-check-mock-methods
+    - id: python-no-eval
+    - id: rst-backticks
+    - id: rst-directive-colons
 
-  - repo: https://github.com/asottile/pyupgrade
-    rev: v2.37.3
-    hooks:
-      - id: pyupgrade
-        args: [ --py37-plus ]
->>>>>>> c70c31fd
+- repo: https://github.com/asottile/pyupgrade
+  rev: v2.37.3
+  hooks:
+    - id: pyupgrade
+      args: [ --py37-plus ]
 
-  - repo: https://github.com/asottile/setup-cfg-fmt
-    rev: v2.0.0
-    hooks:
-      - id: setup-cfg-fmt
+- repo: https://github.com/asottile/setup-cfg-fmt
+  rev: v2.0.0
+  hooks:
+    - id: setup-cfg-fmt
 
-  # Notebook formatting
-  - repo: https://github.com/nbQA-dev/nbQA
-    rev: 1.4.0
-    hooks:
-      - id: nbqa-isort
-        additional_dependencies: [ isort==5.6.4 ]
+# Notebook formatting
+- repo: https://github.com/nbQA-dev/nbQA
+  rev: 1.4.0
+  hooks:
+    - id: nbqa-isort
+      additional_dependencies: [ isort==5.6.4 ]
 
-      - id: nbqa-pyupgrade
-        additional_dependencies: [ pyupgrade==2.7.4 ]
-        args: [ --py37-plus ]
+    - id: nbqa-pyupgrade
+      additional_dependencies: [ pyupgrade==2.7.4 ]
+      args: [ --py37-plus ]
 
 
-  - repo: https://github.com/roy-ht/pre-commit-jupyter
-    rev: v1.2.1
-    hooks:
-      - id: jupyter-notebook-cleanup
+- repo: https://github.com/roy-ht/pre-commit-jupyter
+  rev: v1.2.1
+  hooks:
+    - id: jupyter-notebook-cleanup
 
-  - repo: https://github.com/sondrelg/pep585-upgrade
-    rev: 'v1.0'
-    hooks:
-      - id: upgrade-type-hints
-        args: [ '--futures=true' ]
+- repo: https://github.com/sondrelg/pep585-upgrade
+  rev: 'v1.0'
+  hooks:
+    - id: upgrade-type-hints
+      args: [ '--futures=true' ]
 
-  - repo: https://github.com/shssoichiro/oxipng
-    rev: acdd66b4c5a5fda8b08281ad9b3216327b6847b4
-    hooks:
-      - id: oxipng
+- repo: https://github.com/shssoichiro/oxipng
+  rev: acdd66b4c5a5fda8b08281ad9b3216327b6847b4
+  hooks:
+    - id: oxipng
 
-  - repo: https://github.com/dannysepler/rm_unneeded_f_str
-    rev: v0.1.0
-    hooks:
-      - id: rm-unneeded-f-str
+- repo: https://github.com/dannysepler/rm_unneeded_f_str
+  rev: v0.1.0
+  hooks:
+    - id: rm-unneeded-f-str
 
-  - repo: https://github.com/python-jsonschema/check-jsonschema
-    rev: 0.18.2
-    hooks:
-      - id: check-github-workflows
-      - id: check-github-actions
-      - id: check-dependabot
-      - id: check-readthedocs+- repo: https://github.com/python-jsonschema/check-jsonschema
+  rev: 0.18.2
+  hooks:
+    - id: check-github-workflows
+    - id: check-github-actions
+    - id: check-dependabot
+    - id: check-readthedocs