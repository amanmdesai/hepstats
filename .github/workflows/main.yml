name: CI

on:
  pull_request:
  push:
<<<<<<< HEAD
    branches: [ master ]
  release:
    types:
      - published
=======
    branches: [ "master"]
  release:
    types:
    - "published"
>>>>>>> c70c31fd

jobs:
  cancel:
    name: 'Cancel Previous Runs'
    runs-on: ubuntu-latest
    timeout-minutes: 3
    steps:
      - uses: styfle/cancel-workflow-action@0.10.0
        with:
          all_but_latest: true
          access_token: ${{ github.token }}

  pre-commit:
    name: Format
    runs-on: ubuntu-latest
    steps:
      - uses: actions/checkout@v3
        with:
          fetch-depth: 0
      - uses: actions/setup-python@v4

  checks:
    runs-on: ${{ matrix.os }}
    strategy:
      fail-fast: false
      matrix:
        os:
          - ubuntu-latest
        python-version:
          - "3.7"
          - "3.8"
          - "3.9"
          - "3.10"
        include:
          - os: windows-latest
            python-version: "3.7"
          - os: windows-latest
            python-version: "3.10"
          - os: macos-latest
            python-version: "3.7"
          - os: macos-latest
            python-version: "3.10"
    name: Check Python ${{ matrix.python-version }} ${{ matrix.os }}
    steps:
      - uses: actions/checkout@v3
        with:
          fetch-depth: 0

      - name: Setup Python ${{ matrix.python-version }}
        uses: actions/setup-python@v4
        with:
          python-version: ${{ matrix.python-version }}

      - name: Install package
        run: python -m pip install -e .[test]

      - name: Test package
        run: python -m pytest --doctest-modules --cov=hepstats --cov-report=xml

      - name: Upload coverage to Codecov
        if: matrix.python-version == '3.10' && matrix.os == 'ubuntu-latest'
        uses: codecov/codecov-action@v3
        with:
          file: ./coverage.xml
          flags: unittests
          name: codecov-umbrella
          fail_ci_if_error: true

  dist:
    runs-on: ubuntu-latest
    steps:
      - uses: actions/checkout@v3
        with:
          fetch-depth: 0

      - name: Build
        run: pipx run build

      - uses: actions/upload-artifact@v3
        with:
          path: dist/*

      - name: Check metadata
        run: pipx run twine check dist/*

  docs:
    runs-on: ubuntu-latest
    steps:
      - uses: actions/checkout@v3
        with:
          fetch-depth: 0
      - uses: actions/setup-python@v4
        with:
          python-version: "3.10"
      - name: Install dependencies
        run: |
          pip install -U -q -e .[docs]
          pip list
      - name: build docs
        run: |
          sphinx-build -b html docs docs/_build/html
          touch docs/_build/html/.nojekyll

      - name: Deploy docs to GitHub Pages
        if: success() && github.event_name == 'push' && github.ref == 'refs/heads/master'
        uses: peaceiris/actions-gh-pages@v3
        with:
          github_token: ${{ secrets.GITHUB_TOKEN }}
          publish_dir: docs/_build/html
          force_orphan: true
          user_name: 'github-actions[bot]'
          user_email: 'github-actions[bot]@users.noreply.github.com'
          commit_message: Deploy to GitHub pages

  publish:
    needs: [ dist ]
    runs-on: ubuntu-latest
    if: github.event_name == 'release' && github.event.action == 'published'

    steps:
      - uses: actions/download-artifact@v3
        with:
          name: artifact
          path: dist

      - uses: pypa/gh-action-pypi-publish@v1.5.1
        with:
          password: ${{ secrets.pypi_password }}<|MERGE_RESOLUTION|>--- conflicted
+++ resolved
@@ -3,17 +3,10 @@
 on:
   pull_request:
   push:
-<<<<<<< HEAD
-    branches: [ master ]
-  release:
-    types:
-      - published
-=======
     branches: [ "master"]
   release:
     types:
-    - "published"
->>>>>>> c70c31fd
+      - "published"
 
 jobs:
   cancel:
